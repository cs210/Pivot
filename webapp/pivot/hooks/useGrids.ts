import { createClient } from "@/utils/supabase/client";
import { useState, useEffect } from "react";
import { Panorama } from "./usePanoramas";
import {
  getCachedGrid,
  getCachedGridNodes,
  getCachedPanoramas,
  cacheGrid,
  cacheGridNodes,
  updateGridInCache,
  updateGridNodeInCache,
  removeGridNodeFromCache
} from "./cache-service";

export interface Grid {
  id: string;
  project_id: string;
  name: string;
  rows: number;
  cols: number;
  is_default: boolean;
  is_public: boolean;
  user_id: string;
  created_at: string;
  updated_at: string;
}

export interface GridNode {
  id: string;
  grid_id: string;
  project_id: string;
  panorama_id: string | null;
  grid_x: number;
  grid_y: number;
  name: string | null;
  description: string | null;
  rotation_degrees: number;
  scale_factor: number;
  created_at: string;
  updated_at: string;
}

export function useGrids(projectId: string) {
  const supabase = createClient();
  
  // Current grid
  const [currentGrid, setCurrentGrid] = useState<Grid | null>(null);
  
  // Grid dimensions (from currentGrid)
  const [rows, setRows] = useState<number>(3);
  const [cols, setCols] = useState<number>(3);
  
  // Public visibility
  const [isPublic, setIsPublic] = useState<boolean>(false);
  
  // All panoramas for this project
  const [allPanoramas, setAllPanoramas] = useState<Panorama[]>([]);
  
  // Grid nodes stored by position
  const [gridNodes, setGridNodes] = useState<Record<string, GridNode>>({});
  
  // Panoramas not assigned to any grid node
  const [unassignedPanoramas, setUnassignedPanoramas] = useState<Panorama[]>([]);
  
  // Track which cell's dropdown is currently open
  const [openDropdownCell, setOpenDropdownCell] = useState<string | null>(null);
  
  // Loading state
  const [loading, setLoading] = useState(true);
  
  // Changes made but not saved
  const [hasChanges, setHasChanges] = useState(false);

  // Get position key for lookup
  const getPosKey = (x: number, y: number) => `${x},${y}`;

  // Get grid node at position, or null if none exists
  const getNodeAtPosition = (x: number, y: number) => {
    const posKey = getPosKey(x, y);
    return gridNodes[posKey] || null;
  };

  // Get panorama for a grid node
  const getPanoramaForNode = (node: GridNode | null) => {
    if (!node || !node.panorama_id) return null;
    return allPanoramas.find((p) => p.id === node.panorama_id) || null;
  };

  // Handle grid dimension changes
  const handleChangeRows = (e: React.ChangeEvent<HTMLInputElement>) => {
    const value = parseInt(e.target.value, 10);
    const newRows = Number.isNaN(value) ? 1 : Math.max(1, value);
    setRows(newRows);
    setHasChanges(true);
  };

  const handleChangeCols = (e: React.ChangeEvent<HTMLInputElement>) => {
    const value = parseInt(e.target.value, 10);
    const newCols = Number.isNaN(value) ? 1 : Math.max(1, value);
    setCols(newCols);
    setHasChanges(true);
  };

<<<<<<< HEAD
  const fetchData = async (forceRefresh = false) => {
    console.log("Starting fetchData for project:", projectId);
=======
  const fetchData = async () => {
>>>>>>> 209df4db
    setLoading(true);
    
    try {
      // Check if we have cached grid data
      const cachedGrid = getCachedGrid(projectId);
      const cachedGridNodes = getCachedGridNodes(projectId);
      const cachedPanoramas = getCachedPanoramas(projectId);
      
      if (cachedGrid && cachedGridNodes && cachedPanoramas && !forceRefresh) {
        console.log("Using cached grid data");
        setCurrentGrid(cachedGrid);
        setRows(cachedGrid.rows);
        setCols(cachedGrid.cols);
        setIsPublic(cachedGrid.is_public);
        setGridNodes(cachedGridNodes);
        
        // Set the panoramas
        setAllPanoramas(cachedPanoramas);
        
        // Calculate unassigned panoramas
        const usedPanoramaIds = new Set<string>();
        Object.values(cachedGridNodes).forEach(node => {
          if (node.panorama_id) {
            usedPanoramaIds.add(node.panorama_id);
          }
        });
        
        const unassigned = cachedPanoramas.filter(
          (pano) => !usedPanoramaIds.has(pano.id)
        );
        setUnassignedPanoramas(unassigned);
        
        setLoading(false);
        return;
      }
      
      // If no cache or force refresh, fetch from database
      
      // 1. Fetch the default grid for this project
      const { data: gridData, error: gridError } = await supabase
        .from("grids")
        .select("*")
        .eq("project_id", projectId)
        .eq("is_default", true)
        .single();

      console.log("Grid query result:", { data: gridData, error: gridError });

      if (gridError && gridError.code !== 'PGRST116') { // PGRST116 is "no rows returned"
        throw gridError;
      }

      let grid: Grid;
      
      if (!gridData) {
        // throw error
        throw new Error("No default grid found for this project");
      }

      grid = gridData;
      
      // Cache the grid
      cacheGrid(projectId, grid);
      
      // Set grid data
      setCurrentGrid(grid);
      setRows(grid.rows);
      setCols(grid.cols);
      setIsPublic(grid.is_public);

      // 2. Fetch all panoramas for this project
      let panoramasWithUrls: Panorama[] = [];
      
      // Check if we have cached panoramas even if the grid wasn't cached
      if (cachedPanoramas && !forceRefresh) {
        panoramasWithUrls = cachedPanoramas;
      } else {
        const { data: panoramasData, error: panoramasError } = await supabase
          .from("panoramas")
          .select("*")
          .eq("project_id", projectId);

        if (panoramasError) {
          throw panoramasError;
        }

        // Add signed URLs to panoramas
        panoramasWithUrls = await Promise.all(
          (panoramasData || []).map(async (pano) => {
            let url;
            if (pano.is_public) {
              // For public panoramas, use the public URL
              url = supabase.storage
                .from("panoramas")
                .getPublicUrl(pano.storage_path).data.publicUrl;
            } else {
              // For private panoramas, generate a signed URL
              const { data: urlData } = await supabase.storage
                .from("panoramas")
                .createSignedUrl(pano.storage_path, 3600); // 1 hour expiration
              url = urlData?.signedUrl || null;
            }
            return { ...pano, url };
          })
        );
      }
      
      setAllPanoramas(panoramasWithUrls);

      // 3. Fetch all grid nodes for this grid
      console.log("Fetching nodes for grid:", grid.id);
      const { data: nodesData, error: nodesError } = await supabase
        .from("grid_nodes")
        .select("*")
        .eq("grid_id", grid.id);

      console.log("Nodes result:", nodesData);

      if (nodesError) {
        throw nodesError;
      }
      
      // Create a map of position -> grid node
      const nodesMap: Record<string, GridNode> = {};
      const usedPanoramaIds = new Set<string>();
      
      if (nodesData && nodesData.length > 0) {
        nodesData.forEach((node) => {
          // Create a position key (x,y)
          const posKey = `${node.grid_x},${node.grid_y}`;
          nodesMap[posKey] = node;
          
          // Track used panorama IDs
          if (node.panorama_id) {
            usedPanoramaIds.add(node.panorama_id);
          }
        });
      }
      
      // Cache the grid nodes
      cacheGridNodes(projectId, nodesMap);
      
      setGridNodes(nodesMap);
      
      // Determine unassigned panoramas (not used in any grid node)
      const unassigned = panoramasWithUrls.filter(
        (pano) => !usedPanoramaIds.has(pano.id)
      );
      setUnassignedPanoramas(unassigned);
    } catch (error) {
      console.error("Error fetching data:", error);
      alert("Error loading grid data. Please try again later.");
    } finally {
      setLoading(false);
    }
  };

  // Initial data fetch
  useEffect(() => {
    fetchData();
  }, [projectId]);

  // Assign a panorama to a grid position
  const handleAssignPanorama = async (x: number, y: number, panoramaId: string) => {
    if (!currentGrid) return;
    
    const posKey = getPosKey(x, y);
    const existingNode = gridNodes[posKey];
    
    try {
      if (existingNode) {
        // Update existing node
        const { error } = await supabase
          .from("grid_nodes")
          .update({ panorama_id: panoramaId })
          .eq("id", existingNode.id);
          
        if (error) throw error;
        
        // Update local state
        const updatedNode = { ...existingNode, panorama_id: panoramaId };
        setGridNodes(prev => ({
          ...prev,
          [posKey]: updatedNode
        }));
        
        // Update cache
        updateGridNodeInCache(projectId, posKey, updatedNode);
      } else {
        // Create new node
        const { data, error } = await supabase
          .from("grid_nodes")
          .insert({
            grid_id: currentGrid.id,
            project_id: projectId,
            grid_x: x,
            grid_y: y,
            panorama_id: panoramaId,
            rotation_degrees: 0,
            scale_factor: 1
          })
          .select()
          .single();
          
        if (error) throw error;
        
        // Update local state
        setGridNodes(prev => ({
          ...prev,
          [posKey]: data
        }));
        
        // Update cache
        updateGridNodeInCache(projectId, posKey, data);
      }
      
      // Update unassigned panoramas list
      const oldPanoramaId = existingNode?.panorama_id;
      
      setUnassignedPanoramas(prev => {
        // Remove newly assigned panorama from unassigned list
        const filtered = prev.filter(p => p.id !== panoramaId);
        
        // If there was a panorama already assigned, add it back to unassigned
        if (oldPanoramaId) {
          const oldPanorama = allPanoramas.find(p => p.id === oldPanoramaId);
          if (oldPanorama) {
            return [...filtered, oldPanorama];
          }
        }
        
        return filtered;
      });
      
      setOpenDropdownCell(null);
    } catch (error) {
      console.error("Error assigning panorama:", error);
      alert("Failed to assign panorama to grid position");
    }
  };

  // Remove a panorama from a grid position
  const handleUnassignPanorama = async (x: number, y: number) => {
    const posKey = getPosKey(x, y);
    const existingNode = gridNodes[posKey];
    
    if (!existingNode || !existingNode.panorama_id) return;
    
    try {
      // Update the grid node to remove panorama reference
      const { error } = await supabase
        .from("grid_nodes")
        .update({ panorama_id: null })
        .eq("id", existingNode.id);
        
      if (error) throw error;
      
      // Find the panorama that was unassigned
      const unassignedPanorama = allPanoramas.find(
        p => p.id === existingNode.panorama_id
      );
      
      // Update local state
      const updatedNode = { ...existingNode, panorama_id: null };
      setGridNodes(prev => ({
        ...prev,
        [posKey]: updatedNode
      }));
      
      // Update cache
      updateGridNodeInCache(projectId, posKey, updatedNode);
      
      // Add the panorama back to unassigned list
      if (unassignedPanorama) {
        setUnassignedPanoramas(prev => [...prev, unassignedPanorama]);
      }
    } catch (error) {
      console.error("Error unassigning panorama:", error);
      alert("Failed to remove panorama from grid position");
    }
  };

  // Save grid changes 
  const handleSaveGrid = async () => {
    if (!currentGrid) return;
    
    setLoading(true);
    
    try {
      // 1. Update the grid dimensions and visibility
      const { error: updateError } = await supabase
        .from("grids")
        .update({
          rows: rows,
          cols: cols,
          is_public: isPublic,
          updated_at: new Date().toISOString()
        })
        .eq("id", currentGrid.id);
        
      if (updateError) throw updateError;
      
      // Update the current grid in state
      const updatedGrid = {
        ...currentGrid,
        rows,
        cols,
        is_public: isPublic,
        updated_at: new Date().toISOString()
      };
      
      setCurrentGrid(updatedGrid);
      
      // Update the cache
      updateGridInCache(projectId, currentGrid.id, {
        rows,
        cols,
        is_public: isPublic,
        updated_at: new Date().toISOString()
      });
      
      // 2. Get all existing nodes for this grid
      const { data: existingNodes, error: fetchError } = await supabase
        .from("grid_nodes")
        .select("*")
        .eq("grid_id", currentGrid.id);
        
      if (fetchError) throw fetchError;
      
      // 3. Delete nodes that are outside the new grid dimensions
      const nodesToDelete = (existingNodes || []).filter(
        node => node.grid_x >= cols || node.grid_y >= rows
      );
      
      if (nodesToDelete.length > 0) {
        const nodeIds = nodesToDelete.map(node => node.id);
        
        const { error: deleteError } = await supabase
          .from("grid_nodes")
          .delete()
          .in("id", nodeIds);
          
        if (deleteError) throw deleteError;
        
        // Add any panoramas from deleted nodes back to unassigned
        const panoramasToUnassign = nodesToDelete
          .filter(node => node.panorama_id)
          .map(node => allPanoramas.find(p => p.id === node.panorama_id))
          .filter(Boolean) as Panorama[];
          
        if (panoramasToUnassign.length > 0) {
          setUnassignedPanoramas(prev => [...prev, ...panoramasToUnassign]);
        }
        
        // Remove deleted nodes from local state
        const updatedGridNodes = { ...gridNodes };
        nodesToDelete.forEach(node => {
          const key = getPosKey(node.grid_x, node.grid_y);
          delete updatedGridNodes[key];
          
          // Remove from cache as well
          removeGridNodeFromCache(projectId, key);
        });
        
        setGridNodes(updatedGridNodes);
      }
      
      setHasChanges(false);
      alert("Grid saved successfully!");
    } catch (error) {
      console.error("Error saving grid:", error);
      alert("Failed to save grid changes");
    } finally {
      setLoading(false);
    }
  };

  // Increase/decrease grid dimensions with buttons
  const increaseRows = () => {
    setRows(prev => prev + 1);
    setHasChanges(true);
  };
  
  const decreaseRows = () => {
    if (rows > 1) {
      setRows(prev => prev - 1);
      setHasChanges(true);
    }
  };
  
  const increaseCols = () => {
    setCols(prev => prev + 1);
    setHasChanges(true);
  };
  
  const decreaseCols = () => {
    if (cols > 1) {
      setCols(prev => prev - 1);
      setHasChanges(true);
    }
  };

  return {
    // State values
    currentGrid,
    rows,
    cols,
    isPublic,
    gridNodes,
    allPanoramas,
    unassignedPanoramas,
    openDropdownCell,
    loading,
    hasChanges,
    
    // Functions
    fetchData,
    getPosKey,
    getNodeAtPosition,
    getPanoramaForNode,
    handleChangeRows,
    handleChangeCols,
    handleAssignPanorama,
    handleUnassignPanorama,
    handleSaveGrid,
    increaseRows,
    decreaseRows,
    increaseCols,
    decreaseCols,
    setOpenDropdownCell,
    setIsPublic
  };
}<|MERGE_RESOLUTION|>--- conflicted
+++ resolved
@@ -101,13 +101,8 @@
     setHasChanges(true);
   };
 
-<<<<<<< HEAD
   const fetchData = async (forceRefresh = false) => {
     console.log("Starting fetchData for project:", projectId);
-=======
-  const fetchData = async () => {
->>>>>>> 209df4db
-    setLoading(true);
     
     try {
       // Check if we have cached grid data
