"use client";

import Link from "next/link";

import { useEffect, useState } from "react";
import { useRouter } from "next/navigation";
import { createClient } from "@/utils/supabase/client";
import { Button } from "@/components/ui/button";
import { Card, CardContent } from "@/components/ui/card";
import { Tabs, TabsContent, TabsList, TabsTrigger } from "@/components/ui/tabs";
<<<<<<< HEAD
import { Video, Trash2 } from "lucide-react";
import VideoUploader from "@/components/video-uploader";
import VideoFrameViewer from "@/components/video-frame-viewer";
import { Header } from "@/components/header";
=======
import { Video, Trash2, Image as ImageIcon, Grid } from "lucide-react";
import VideoUploader from "@/components/video-uploader";
import VideoFrameViewer from "@/components/video-frame-viewer";
import { Header } from "@/components/header";
import ImageUploader from "@/components/image-uploader";
import { StorageCheck } from "@/components/storage-check";
import { EnhancedImageGrid } from "@/components/enhanced-image-grid";
import LocationManager from "@/components/location-manager";
import FileSystemManager from "@/components/filesystem-manager";
>>>>>>> dd8a490e

interface Video {
  id: string;
  name: string;
  created_at: string;
  url: string;
  thumbnail?: string;
<<<<<<< HEAD
=======
}

interface Image {
  id: string;
  name: string;
  created_at: string;
  url: string;
  path: string;
}

interface GridItem {
  id: string;
  imageId: string | null;
  locationId?: string | null;
  position: number;
  itemType?: "image" | "location";
>>>>>>> dd8a490e
}

export default function Dashboard() {
  const router = useRouter();
  const supabase = createClient();
  const [videos, setVideos] = useState<Video[]>([]);
<<<<<<< HEAD
  const [loading, setLoading] = useState(true);
  const [user, setUser] = useState<any>(null);
  const [selectedVideo, setSelectedVideo] = useState<Video | null>(null);
  const [activeTab, setActiveTab] = useState("videos");
=======
  const [images, setImages] = useState<Image[]>([]);
  const [loading, setLoading] = useState(true);
  const [imageLoading, setImageLoading] = useState(true);
  const [user, setUser] = useState<any>(null);
  const [selectedVideo, setSelectedVideo] = useState<Video | null>(null);
  const [selectedImage, setSelectedImage] = useState<Image | null>(null);
  const [activeTab, setActiveTab] = useState("videos");
  const [gridItems, setGridItems] = useState<GridItem[]>(
    Array(9)
      .fill(null)
      .map((_, i) => ({
        id: `grid-${i}`,
        imageId: null,
        locationId: null,
        position: i,
      }))
  );
  const [locationsUpdated, setLocationsUpdated] = useState(false);
  const [locations, setLocations] = useState<any[]>([]);
>>>>>>> dd8a490e

  useEffect(() => {
    const checkUser = async () => {
      const {
        data: { user },
      } = await supabase.auth.getUser();
      if (!user) {
        router.push("/login");
        return;
      }
      setUser(user);
      fetchVideos();
<<<<<<< HEAD
=======
      fetchImages();
      fetchLocations();
>>>>>>> dd8a490e
    };

    checkUser();
  }, [router, supabase]);

  const fetchVideos = async () => {
    try {
      setLoading(true);
      const { data, error } = await supabase
        .from("videos")
        .select("*")
        .order("created_at", { ascending: false });
<<<<<<< HEAD

      if (error) throw error;
      setVideos(data || []);
    } catch (error) {
      console.error("Error fetching videos:", error);
    } finally {
      setLoading(false);
    }
  };
=======

      if (error) throw error;
      setVideos(data || []);
    } catch (error) {
      console.error("Error fetching videos:", error);
    } finally {
      setLoading(false);
    }
  };

  const fetchImages = async () => {
    try {
      setImageLoading(true);

      // First check if the images table exists
      const { error: tableCheckError } = await supabase
        .from("images")
        .select("count")
        .limit(1)
        .single();

      if (tableCheckError && tableCheckError.code === "PGRST116") {
        console.warn(
          "Images table doesn't exist yet. Creating empty images array."
        );
        setImages([]);
        return;
      }

      // If table exists, proceed with fetching images
      const { data, error } = await supabase
        .from("images")
        .select("*")
        .order("created_at", { ascending: false });

      if (error) throw error;
      setImages(data || []);
    } catch (error) {
      console.error("Error fetching images:", error);
      // Set images to empty array to prevent further errors
      setImages([]);
    } finally {
      setImageLoading(false);
    }
  };

  const fetchLocations = async () => {
    try {
      if (!user?.id) return;

      const { data, error } = await supabase
        .from("locations")
        .select("*")
        .eq("user_id", user.id);

      if (error) throw error;
      console.log("Fetched locations:", data);
      setLocations(data || []);
    } catch (error) {
      console.error("Error fetching locations:", error);
    }
  };
>>>>>>> dd8a490e

  const handleVideoUploadSuccess = () => {
    fetchVideos();
  };
<<<<<<< HEAD
=======

  const handleImageUploadSuccess = () => {
    fetchImages();
  };
>>>>>>> dd8a490e

  const handleDeleteVideo = async (id: string) => {
    try {
      // First get the video to get the file path
      const { data: video } = await supabase
        .from("videos")
        .select("*")
        .eq("id", id)
        .single();

      if (!video) return;

      // Delete from storage
      const { error: storageError } = await supabase.storage
        .from("videos")
        .remove([video.path]);

      if (storageError) throw storageError;

      // Delete from database
      const { error: dbError } = await supabase
        .from("videos")
        .delete()
        .eq("id", id);

      if (dbError) throw dbError;

      // Update the videos list
      setVideos(videos.filter((v) => v.id !== id));
      if (selectedVideo?.id === id) {
        setSelectedVideo(null);
<<<<<<< HEAD
=======
      }
    } catch (error) {
      console.error("Error deleting video:", error);
    }
  };

  const handleDeleteImage = async (id: string) => {
    try {
      // First get the image to get the file path
      const { data: image } = await supabase
        .from("images")
        .select("*")
        .eq("id", id)
        .single();

      if (!image) return;

      // Delete from storage
      const { error: storageError } = await supabase.storage
        .from("images")
        .remove([image.path]);

      if (storageError) throw storageError;

      // Delete from database
      const { error: dbError } = await supabase
        .from("images")
        .delete()
        .eq("id", id);

      if (dbError) throw dbError;

      // Update the images list
      setImages(images.filter((img) => img.id !== id));
      if (selectedImage?.id === id) {
        setSelectedImage(null);
>>>>>>> dd8a490e
      }

      // Remove image from any grid items
      setGridItems(
        gridItems.map((item) =>
          item.imageId === id
            ? { ...item, imageId: null, itemType: null }
            : item
        )
      );
    } catch (error) {
<<<<<<< HEAD
      console.error("Error deleting video:", error);
=======
      console.error("Error deleting image:", error);
>>>>>>> dd8a490e
    }
  };

  const handleSignOut = async () => {
    await supabase.auth.signOut();
    router.push("/");
    router.refresh();
  };

  const handleUploadFirstVideo = () => {
    setActiveTab("upload");
  };
<<<<<<< HEAD
=======

  const handleUploadFirstImage = () => {
    setActiveTab("upload-image");
  };

  const handleDrop = (imageId: string, gridPosition: number) => {
    // Update the grid item at the specified position with the image ID
    setGridItems(
      gridItems.map((item) =>
        item.position === gridPosition ? { ...item, imageId } : item
      )
    );
  };

  const handleRemoveFromGrid = (position: number) => {
    setGridItems(
      gridItems.map((item) =>
        item.position === position ? { ...item, imageId: null } : item
      )
    );
  };

  const handleLocationImageChange = () => {
    setLocationsUpdated(!locationsUpdated);
  };

  // Add handler for filesystem changes
  const handleFileSystemChange = () => {
    // Refresh images when the filesystem changes
    fetchImages();
    fetchLocations(); // Make sure locations are fresh
  };

  // Add useEffect to update location names in grid items when locations update
  useEffect(() => {
    if (locations.length > 0) {
      // Update any grid items that have locations to ensure they have the correct names
      const updatedGridItems = gridItems.map((item) => {
        if (item.itemType === "location" && item.locationId) {
          const location = locations.find((loc) => loc.id === item.locationId);
          if (location) {
            return {
              ...item,
              locationName: location.name,
            };
          }
        }
        return item;
      });

      // Only update if there were changes
      if (JSON.stringify(updatedGridItems) !== JSON.stringify(gridItems)) {
        setGridItems(updatedGridItems);
      }
    }
  }, [locations]);
>>>>>>> dd8a490e

  return (
    <div className="flex flex-col min-h-screen text-foreground">
      <Header />
      <main className="flex-1 relative">
        <div className="absolute inset-0 bg-cyber-gradient opacity-5"></div>
        <div className="container mx-auto px-4 py-8 relative z-10">
          <StorageCheck />
          <div className="flex justify-between items-center mb-8">
<<<<<<< HEAD
            <h1 className="text-3xl font-bold cyber-glow">
              Your Video Dashboard
            </h1>
=======
            <h1 className="text-3xl font-bold cyber-glow">Your Dashboard</h1>
>>>>>>> dd8a490e
            <Button
              onClick={handleSignOut}
              variant="outline"
              className="cyber-border"
            >
              Sign Out
            </Button>
          </div>

          <Tabs
            value={activeTab}
            onValueChange={setActiveTab}
            className="w-full"
          >
            <TabsList className="mb-6 bg-muted/50 border border-border/50">
              <TabsTrigger
                value="videos"
                className={`data-[state=active]:bg-cyber-gradient data-[state=active]:text-foreground ${
                  activeTab === "videos"
                    ? "bg-cyber-gradient text-foreground"
                    : ""
                }`}
              >
                My Videos
              </TabsTrigger>
              <TabsTrigger
                value="images"
                className={`data-[state=active]:bg-cyber-gradient data-[state=active]:text-foreground ${
                  activeTab === "images"
                    ? "bg-cyber-gradient text-foreground"
                    : ""
                }`}
              >
                My Images
              </TabsTrigger>
              <TabsTrigger
                value="upload"
                className={`data-[state=active]:bg-cyber-gradient data-[state=active]:text-foreground ${
                  activeTab === "upload"
                    ? "bg-cyber-gradient text-foreground"
                    : ""
                }`}
              >
                Upload Video
              </TabsTrigger>
              <TabsTrigger
                value="upload-image"
                className={`data-[state=active]:bg-cyber-gradient data-[state=active]:text-foreground ${
                  activeTab === "upload-image"
                    ? "bg-cyber-gradient text-foreground"
                    : ""
                }`}
              >
                Upload Image
              </TabsTrigger>
            </TabsList>

            <TabsContent value="videos">
              {loading ? (
                <div className="text-center py-12">Loading your videos...</div>
              ) : videos.length === 0 ? (
                <div className="text-center py-12">
                  <p className="text-muted-foreground mb-4">
                    You haven't uploaded any videos yet.
                  </p>
                  <Button
                    onClick={handleUploadFirstVideo}
                    className="bg-cyber-gradient hover:opacity-90"
                  >
                    Upload Your First Video
                  </Button>
                </div>
              ) : (
                <div className="grid grid-cols-1 gap-8 md:grid-cols-12">
                  <div className="md:col-span-4 space-y-4">
                    <h2 className="text-xl font-semibold mb-4 cyber-glow">
                      Your Videos
                    </h2>
                    {videos.map((video) => (
                      <Card
                        key={video.id}
                        className={`cursor-pointer hover:border-primary transition-colors bg-background/80 backdrop-blur-sm border-border/50 ${
                          selectedVideo?.id === video.id ? "cyber-border" : ""
                        }`}
                        onClick={() => setSelectedVideo(video)}
                      >
                        <CardContent className="p-4 flex justify-between items-center">
                          <div className="flex items-center space-x-3">
                            <Video className="h-5 w-5 text-primary" />
                            <div>
                              <p className="font-medium text-foreground">
                                {video.name}
                              </p>
                              <p className="text-sm text-muted-foreground">
                                {new Date(
                                  video.created_at
                                ).toLocaleDateString()}
                              </p>
                            </div>
                          </div>
                          <Button
                            variant="ghost"
                            size="icon"
                            onClick={(e) => {
                              e.stopPropagation();
                              handleDeleteVideo(video.id);
                            }}
                            className="hover:bg-destructive/20 hover:text-destructive"
                          >
                            <Trash2 className="h-4 w-4 text-destructive" />
                          </Button>
                        </CardContent>
                      </Card>
                    ))}
                  </div>
                  <div className="md:col-span-8">
                    {selectedVideo ? (
                      <div className="space-y-4">
                        <h2 className="text-xl font-semibold cyber-glow">
                          {selectedVideo.name}
                        </h2>
                        <VideoFrameViewer
                          videoUrl={selectedVideo.url}
                          videoName={selectedVideo.name}
                        />
                      </div>
                    ) : (
                      <div className="flex items-center justify-center h-64 border-2 border-dashed rounded-lg border-border/50 bg-background/30">
                        <p className="text-muted-foreground">
                          Select a video to play
                        </p>
                      </div>
                    )}
                  </div>
                </div>
              )}
            </TabsContent>

            <TabsContent value="images">
              {imageLoading ? (
                <div className="text-center py-12">Loading your images...</div>
              ) : images.length === 0 ? (
                <div className="text-center py-12">
                  <p className="text-muted-foreground mb-4">
                    You haven't uploaded any images yet.
                  </p>
                  <Button
                    onClick={handleUploadFirstImage}
                    className="bg-cyber-gradient hover:opacity-90"
                  >
                    Upload Your First Image
                  </Button>
                </div>
              ) : (
                <div className="grid grid-cols-1 gap-8">
                  {/* File System Explorer - Now the main component */}
                  <div className="space-y-6">
                    <div className="pt-2">
                      <h2 className="text-xl font-semibold mb-4 cyber-glow">
                        File Browser
                      </h2>
                      <p className="text-sm text-muted-foreground mb-4">
                        Organize your images by location - drag and drop images
                        between locations
                      </p>
                      <FileSystemManager
                        userId={user?.id}
                        images={images}
                        onImageAssigned={handleFileSystemChange}
                      />
                    </div>

                    {/* Image Grid kept as secondary */}
                    <div className="border-t border-border/50 pt-6 mt-6">
                      <EnhancedImageGrid
                        images={images}
                        initialGridItems={gridItems}
                        onGridChange={(newGridItems) =>
                          setGridItems(newGridItems)
                        }
                        locations={locations}
                      />
                    </div>
                  </div>
                </div>
              )}
            </TabsContent>

            <TabsContent value="upload">
              <VideoUploader
                onUploadSuccess={handleVideoUploadSuccess}
                userId={user?.id}
              />
<<<<<<< HEAD
=======
            </TabsContent>

            <TabsContent value="upload-image">
              <ImageUploader
                onUploadSuccess={handleImageUploadSuccess}
                userId={user?.id}
              />
>>>>>>> dd8a490e
            </TabsContent>
          </Tabs>
        </div>
      </main>
      <footer className="border-t border-border/40 bg-background">
        <div className="container flex flex-col gap-2 py-4 md:h-16 md:flex-row md:items-center md:justify-between md:py-0">
          <p className="text-center text-sm text-muted-foreground md:text-left">
            © 2024 Phoenix Recon. All rights reserved.
          </p>
          <nav className="flex items-center justify-center gap-4 md:gap-6">
            <Link
              className="text-sm font-medium text-muted-foreground hover:text-foreground"
              href="#"
            >
              Terms of Service
            </Link>
            <Link
              className="text-sm font-medium text-muted-foreground hover:text-foreground"
              href="#"
            >
              Privacy
            </Link>
          </nav>
        </div>
      </footer>
    </div>
  );
}<|MERGE_RESOLUTION|>--- conflicted
+++ resolved
@@ -1,5 +1,7 @@
 "use client";
-
+"use client";
+
+import Link from "next/link";
 import Link from "next/link";
 
 import { useEffect, useState } from "react";
@@ -8,12 +10,6 @@
 import { Button } from "@/components/ui/button";
 import { Card, CardContent } from "@/components/ui/card";
 import { Tabs, TabsContent, TabsList, TabsTrigger } from "@/components/ui/tabs";
-<<<<<<< HEAD
-import { Video, Trash2 } from "lucide-react";
-import VideoUploader from "@/components/video-uploader";
-import VideoFrameViewer from "@/components/video-frame-viewer";
-import { Header } from "@/components/header";
-=======
 import { Video, Trash2, Image as ImageIcon, Grid } from "lucide-react";
 import VideoUploader from "@/components/video-uploader";
 import VideoFrameViewer from "@/components/video-frame-viewer";
@@ -23,7 +19,6 @@
 import { EnhancedImageGrid } from "@/components/enhanced-image-grid";
 import LocationManager from "@/components/location-manager";
 import FileSystemManager from "@/components/filesystem-manager";
->>>>>>> dd8a490e
 
 interface Video {
   id: string;
@@ -31,8 +26,6 @@
   created_at: string;
   url: string;
   thumbnail?: string;
-<<<<<<< HEAD
-=======
 }
 
 interface Image {
@@ -49,19 +42,12 @@
   locationId?: string | null;
   position: number;
   itemType?: "image" | "location";
->>>>>>> dd8a490e
 }
 
 export default function Dashboard() {
   const router = useRouter();
   const supabase = createClient();
   const [videos, setVideos] = useState<Video[]>([]);
-<<<<<<< HEAD
-  const [loading, setLoading] = useState(true);
-  const [user, setUser] = useState<any>(null);
-  const [selectedVideo, setSelectedVideo] = useState<Video | null>(null);
-  const [activeTab, setActiveTab] = useState("videos");
-=======
   const [images, setImages] = useState<Image[]>([]);
   const [loading, setLoading] = useState(true);
   const [imageLoading, setImageLoading] = useState(true);
@@ -81,7 +67,6 @@
   );
   const [locationsUpdated, setLocationsUpdated] = useState(false);
   const [locations, setLocations] = useState<any[]>([]);
->>>>>>> dd8a490e
 
   useEffect(() => {
     const checkUser = async () => {
@@ -94,11 +79,8 @@
       }
       setUser(user);
       fetchVideos();
-<<<<<<< HEAD
-=======
       fetchImages();
       fetchLocations();
->>>>>>> dd8a490e
     };
 
     checkUser();
@@ -111,17 +93,6 @@
         .from("videos")
         .select("*")
         .order("created_at", { ascending: false });
-<<<<<<< HEAD
-
-      if (error) throw error;
-      setVideos(data || []);
-    } catch (error) {
-      console.error("Error fetching videos:", error);
-    } finally {
-      setLoading(false);
-    }
-  };
-=======
 
       if (error) throw error;
       setVideos(data || []);
@@ -184,18 +155,14 @@
       console.error("Error fetching locations:", error);
     }
   };
->>>>>>> dd8a490e
 
   const handleVideoUploadSuccess = () => {
     fetchVideos();
   };
-<<<<<<< HEAD
-=======
 
   const handleImageUploadSuccess = () => {
     fetchImages();
   };
->>>>>>> dd8a490e
 
   const handleDeleteVideo = async (id: string) => {
     try {
@@ -227,8 +194,6 @@
       setVideos(videos.filter((v) => v.id !== id));
       if (selectedVideo?.id === id) {
         setSelectedVideo(null);
-<<<<<<< HEAD
-=======
       }
     } catch (error) {
       console.error("Error deleting video:", error);
@@ -265,7 +230,6 @@
       setImages(images.filter((img) => img.id !== id));
       if (selectedImage?.id === id) {
         setSelectedImage(null);
->>>>>>> dd8a490e
       }
 
       // Remove image from any grid items
@@ -277,11 +241,7 @@
         )
       );
     } catch (error) {
-<<<<<<< HEAD
-      console.error("Error deleting video:", error);
-=======
       console.error("Error deleting image:", error);
->>>>>>> dd8a490e
     }
   };
 
@@ -294,8 +254,6 @@
   const handleUploadFirstVideo = () => {
     setActiveTab("upload");
   };
-<<<<<<< HEAD
-=======
 
   const handleUploadFirstImage = () => {
     setActiveTab("upload-image");
@@ -352,7 +310,6 @@
       }
     }
   }, [locations]);
->>>>>>> dd8a490e
 
   return (
     <div className="flex flex-col min-h-screen text-foreground">
@@ -362,13 +319,7 @@
         <div className="container mx-auto px-4 py-8 relative z-10">
           <StorageCheck />
           <div className="flex justify-between items-center mb-8">
-<<<<<<< HEAD
-            <h1 className="text-3xl font-bold cyber-glow">
-              Your Video Dashboard
-            </h1>
-=======
             <h1 className="text-3xl font-bold cyber-glow">Your Dashboard</h1>
->>>>>>> dd8a490e
             <Button
               onClick={handleSignOut}
               variant="outline"
@@ -562,8 +513,6 @@
                 onUploadSuccess={handleVideoUploadSuccess}
                 userId={user?.id}
               />
-<<<<<<< HEAD
-=======
             </TabsContent>
 
             <TabsContent value="upload-image">
@@ -571,7 +520,6 @@
                 onUploadSuccess={handleImageUploadSuccess}
                 userId={user?.id}
               />
->>>>>>> dd8a490e
             </TabsContent>
           </Tabs>
         </div>
